# Changelog

## Unreleased
- **BREAKING/BUGFIX:** Strict coercion of scalar types (#278)
- **BREAKING:** Removed deprecated directive introspection fields (onOperation, onFragment, onField)
- **BREAKING:** Removal of `VariablesDefaultValueAllowed` validation rule. All variables may now specify a default value.
- **BREAKING:** renamed `ProvidedNonNullArguments` to `ProvidedRequiredArguments` (no longer require values to be provided to non-null arguments which provide a default value).
- **BREAKING:** `GraphQL\Deferred` now extends `GraphQL\Executor\Promise\Adapter\SyncPromise`
- **BREAKING:** renamed following types of dangerous/breaking changes (returned by `BreakingChangesFinder`):
     - `NON_NULL_ARG_ADDED` to `REQUIRED_ARG_ADDED`
     - `NON_NULL_INPUT_FIELD_ADDED` to `REQUIRED_INPUT_FIELD_ADDED`
     - `NON_NULL_DIRECTIVE_ARG_ADDED` to `REQUIRED_DIRECTIVE_ARG_ADDED`
     - `NULLABLE_INPUT_FIELD_ADDED` to `OPTIONAL_INPUT_FIELD_ADDED`
     - `NULLABLE_ARG_ADDED` to `OPTIONAL_ARG_ADDED`
- Add schema validation: Input Objects must not contain non-nullable circular references (#492)
- Added retrieving query complexity once query has been completed (#316) 
- Allow input types to be passed in from variables using \stdClass instead of associative arrays (#535)
- Fixes parsing of string literals of the form \u0000 for code points in the range [128, 255] inclusive
- Parse UTF-16 surrogate pairs within string literals
<<<<<<< HEAD
- Renamed `GraphQL\Error\Debug` to `GraphQL\Error\DebugFlag`. 
- Debug flags in `GraphQL\Executor\ExecutionResult`, `GraphQL\Error\FormattedError` and `GraphQL\Server\ServerConfig` do not accept `boolean` value anymore but `int` only. 
=======
- Added quotes around `parentType.fieldName` in error message:
```diff
- Cannot return null for non-nullable field parentType.fieldName.
+ Cannot return null for non-nullable field "parentType.fieldName".
```
- Simplified Deferred implementation
- Having an empty string in `deprecationReason` will now print the `@deprecated` directive (only a `null` `deprecationReason` won't print the `@deprecated` directive).
>>>>>>> 3f81c155

#### v0.13.5
- Fix coroutine executor when using with promise (#486) 

#### v0.13.4
- Force int when setting max query depth (#477)

#### v0.13.3
- Reverted minor possible breaking change (#476)

#### v0.13.2
- Added QueryPlan support (#436)
- Fixed an issue with NodeList iteration over missing keys (#475)

#### v0.13.1
- Better validation of field/directive arguments
- Support for apollo client/server persisted queries
- Minor tweaks and fixes

## v0.13.0
This release brings several breaking changes. Please refer to [UPGRADE](UPGRADE.md) document for details.

New features and notable changes:
- PHP version required: 7.1+
- Spec compliance: error `category` and extensions are displayed under `extensions` key when using default formatting (#389)
- New experimental executor with improved performance (#314).<br>
It is a one-line switch: `GraphQL::useExperimentalExecutor()`.<br>
<br> 
**Please try it and post your feedback at https://github.com/webonyx/graphql-php/issues/397**
(as it may become the default one in future)
<br>
<br> 
- Ported `extendSchema` from the reference implementation under `GraphQL\Utils\SchemaExtender` (#362)
- Added ability to override standard types via `GraphQL::overrideStandardTypes(array $types)` (#401)
- Added flag `Debug::RETHROW_UNSAFE_EXCEPTIONS` which would only rethrow app-specific exceptions (#337)
- Several classes were renamed (see [UPGRADE.md](UPGRADE.md))
- Schema Validation improvements 

#### v0.12.6
- Bugfix: Call to a member function getLocation() on null (#336)
- Fixed several errors discovered by static analysis (#329)

#### v0.12.5
- Execution performance optimization for lists

#### v0.12.4
- Allow stringeable objects to be serialized by StringType (#303)

#### v0.12.3
- StandardServer: add support for the multipart/form-data content type (#300)

#### v0.12.2
- SchemaPrinter: Use multi-line block for trailing quote (#294)

#### v0.12.1
- Fixed bug in validation rule OverlappingFieldsCanBeMerged (#292)
- Added one more breaking change note in UPGRADE.md (#291)
- Spec compliance: remove `data` entry from response on top-level error (#281)

## v0.12.0
- RFC: Block String (multi-line strings via triple-quote """string""")
- GraphQL Schema SDL: Descriptions as strings (including multi-line)
- Changed minimum required PHP version to 5.6

Improvements:
- Allow extending GraphQL errors with additional properties
- Fixed parsing of default values in Schema SDL
- Handling several more cases in findBreakingChanges
- StandardServer: expect `operationName` (instead of `operation`) in input


#### v0.11.5
- Allow objects with __toString in IDType

#### v0.11.4
- findBreakingChanges utility (see #199)

#### v0.11.3
- StandardServer: Support non pre-parsed PSR-7 request body (see #202)

#### v0.11.2
- Bugfix: provide descriptions to custom scalars (see #181)

#### v0.11.1
- Ability to override internal types via `types` option of the schema (see #174).

## v0.11.0
This release brings little changes but there are two reasons why it is released as major version:

1. To follow reference implementation versions (it matches 0.11.x series of graphql-js)
2. It may break existing applications because scalar input coercion rules are stricter now:<br>
In previous versions sloppy client input could leak through with unexpected results. 
For example string `"false"` accidentally sent in variables was converted to boolean `true` 
and passed to field arguments. In the new version, such input will produce an error 
(which is a spec-compliant behavior).

Improvements: 
- Stricter input coercion (see #171)
- Types built with `BuildSchema` now have reference to AST node with corresponding AST definition (in $astNode property)
- Account for query offset for error locations (e.g. when query is stored in `.graphql` file)

#### v0.10.2
- StandardServer improvement: do not raise an error when variables are passed as empty string (see #156)

#### v0.10.1
- Fixed infinite loop in the server (see #153)

## v0.10.0
This release brings several breaking changes. Please refer to [UPGRADE](UPGRADE.md) document for details.

New features and notable changes:
- Changed minimum PHP version from 5.4 to 5.5
- Lazy loading of types without separate build step (see #69, see [docs](http://webonyx.github.io/graphql-php/type-system/schema/#lazy-loading-of-types))
- PSR-7 compliant Standard Server (see [docs](http://webonyx.github.io/graphql-php/executing-queries/#using-server))
- New default error formatting, which does not expose sensitive data (see [docs](http://webonyx.github.io/graphql-php/error-handling/))
- Ability to define custom error handler to filter/log/re-throw exceptions after execution (see [docs](http://webonyx.github.io/graphql-php/error-handling/#custom-error-handling-and-formatting))
- Allow defining schema configuration using objects with fluent setters vs array (see [docs](http://webonyx.github.io/graphql-php/type-system/schema/#using-config-class))
- Allow serializing AST to array and re-creating AST from array lazily (see [docs](http://webonyx.github.io/graphql-php/reference/#graphqlutilsast))
- [Apollo-style](https://dev-blog.apollodata.com/query-batching-in-apollo-63acfd859862) query batching support via server (see [docs](http://webonyx.github.io/graphql-php/executing-queries/#query-batching))
- Schema validation, including validation of interface implementations (see [docs](http://webonyx.github.io/graphql-php/type-system/schema/#schema-validation))
- Ability to pass custom config formatter when defining schema using [GraphQL type language](http://graphql.org/learn/schema/#type-language) (see [docs](http://webonyx.github.io/graphql-php/type-system/type-language/))

Improvements:
- Significantly improved parser performance (see #137 and #128)
- Support for PHP7 exceptions everywhere (see #127)
- Improved [documentation](http://webonyx.github.io/graphql-php/) and docblock comments

Deprecations and breaking changes - see [UPGRADE](UPGRADE.md) document.

#### v0.9.14
- Minor change to assist DataLoader project in fixing #150 

#### v0.9.13
- Fixed PHP notice and invalid conversion when non-scalar value is passed as ID or String type (see #121) 

#### v0.9.12
- Fixed bug occurring when enum `value` is bool, null or float (see #141)

#### v0.9.11
- Ability to disable introspection (see #131)

#### v0.9.10
- Fixed issue with query complexity throwing on invalid queries (see #125)
- Fixed "Out of memory" error when `resolveType` returns unexpected result (see #119)

#### v0.9.9
- Bugfix: throw UserError vs InvariantViolationError for errors caused by client (see #123)

#### v0.9.8
- Bugfix: use directives when calculating query complexity (see #113)
- Bugfix: `AST\Node::__toString()` will convert node to array recursively to encode to json without errors

#### v0.9.7
- Bugfix: `ResolveInfo::getFieldSelection()` now correctly merges fragment selections (see #98)

#### v0.9.6
- Bugfix: `ResolveInfo::getFieldSelection()` now respects inline fragments

#### v0.9.5
- Fixed SyncPromiseAdapter::all() to not change the order of arrays (see #92)

#### v0.9.4
- Tools to help building schema out of Schema definition language as well as printing existing 
schema in Schema definition language (see #91)

#### v0.9.3
- Fixed Utils::assign() bug related to detecting missing required keys (see #89)

#### v0.9.2
- Schema Definition Language: element descriptions can be set through comments (see #88)

#### v0.9.1
- Fixed: `GraphQL\Server` now properly sets promise adapter before executing query

## v0.9.0
- Deferred resolvers (see #66, see [docs](docs/data-fetching.md#solving-n1-problem))
- New Facade class with fluid interface: `GraphQL\Server` (see #82)
- Experimental: ability to load types in Schema lazily via custom `TypeResolutionStrategy` (see #69)


## v0.8.0
This release brings several minor breaking changes. Please refer to [UPGRADE](UPGRADE.md) document for details.

New features:
- Support for `null` value (as required by latest GraphQL spec)
- Shorthand definitions for field and argument types (see #47)
- `path` entry in errors produced by resolvers for better debugging
- `resolveType` for interface/union is now allowed to return string name of type
- Ability to omit name when extending type class (vs defining inline)

Improvements:
- Spec compliance improvements
- New docs and examples

## Older versions
Look at [GitHub Releases Page](https://github.com/webonyx/graphql-php/releases).<|MERGE_RESOLUTION|>--- conflicted
+++ resolved
@@ -17,10 +17,6 @@
 - Allow input types to be passed in from variables using \stdClass instead of associative arrays (#535)
 - Fixes parsing of string literals of the form \u0000 for code points in the range [128, 255] inclusive
 - Parse UTF-16 surrogate pairs within string literals
-<<<<<<< HEAD
-- Renamed `GraphQL\Error\Debug` to `GraphQL\Error\DebugFlag`. 
-- Debug flags in `GraphQL\Executor\ExecutionResult`, `GraphQL\Error\FormattedError` and `GraphQL\Server\ServerConfig` do not accept `boolean` value anymore but `int` only. 
-=======
 - Added quotes around `parentType.fieldName` in error message:
 ```diff
 - Cannot return null for non-nullable field parentType.fieldName.
@@ -28,7 +24,8 @@
 ```
 - Simplified Deferred implementation
 - Having an empty string in `deprecationReason` will now print the `@deprecated` directive (only a `null` `deprecationReason` won't print the `@deprecated` directive).
->>>>>>> 3f81c155
+- Renamed `GraphQL\Error\Debug` to `GraphQL\Error\DebugFlag`. 
+- Debug flags in `GraphQL\Executor\ExecutionResult`, `GraphQL\Error\FormattedError` and `GraphQL\Server\ServerConfig` do not accept `boolean` value anymore but `int` only.
 
 #### v0.13.5
 - Fix coroutine executor when using with promise (#486) 
