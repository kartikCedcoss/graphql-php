--- conflicted
+++ resolved
@@ -116,15 +116,8 @@
 
                 $typeName = $type->name;
                 if (isset($this->resolvedTypes[$typeName])) {
-<<<<<<< HEAD
-                    if ($this->resolvedTypes[$typeName] !== $type) {
-                        throw new InvariantViolation(
-                            "Schema must contain unique named types but contains multiple types named \"{$type}\" (see https://webonyx.github.io/graphql-php/type-definitions/#type-registry)."
-                        );
-=======
                     if ($type !== $this->resolvedTypes[$typeName]) {
                         throw new InvariantViolation("Schema must contain unique named types but contains multiple types named \"{$type}\" (see https://webonyx.github.io/graphql-php/type-definitions/#type-registry).");
->>>>>>> ceb6e94f
                     }
                 }
 
@@ -516,17 +509,9 @@
             $type->assertValid();
 
             // Make sure type loader returns the same instance as registered in other places of schema
-<<<<<<< HEAD
-            if (null !== $this->config->typeLoader) {
-                if ($this->loadType($name) !== $type) {
-                    throw new InvariantViolation(
-                        "Type loader returns different instance for {$name} than field/argument definitions. Make sure you always return the same instance for the same type name."
-                    );
-=======
             if (isset($this->config->typeLoader)) {
                 if ($this->loadType($name) !== $type) {
                     throw new InvariantViolation("Type loader returns different instance for {$name} than field/argument definitions. Make sure you always return the same instance for the same type name.");
->>>>>>> ceb6e94f
                 }
             }
         }
