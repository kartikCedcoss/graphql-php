--- conflicted
+++ resolved
@@ -918,125 +918,4 @@
         self::assertEquals($expectedItemSubFields, $queryPlan->subFields('Item'));
         self::assertEquals($expectedBuildingSubFields, $queryPlan->subFields('Building'));
     }
-<<<<<<< HEAD
-=======
-
-    public function testQueryPlanOnUnionGroupingImplementorFields() : void
-    {
-        $car = new ObjectType([
-            'name'   => 'Car',
-            'fields' => [
-                'mark'  => Type::string(),
-                'model' => Type::string(),
-            ],
-        ]);
-
-        $building = new ObjectType([
-            'name'   => 'Building',
-            'fields' => [
-                'city'    => Type::string(),
-                'address' => Type::string(),
-            ],
-        ]);
-
-        $item = new UnionType([
-            'name'        => 'Item',
-            'types'       => [$car, $building],
-            'resolveType' => static function () use ($car) : ObjectType {
-                return $car;
-            },
-        ]);
-
-        $query = '{
-            item {
-                ... on Car {
-                    mark
-                    model
-                }
-                ... on Building {
-                    city
-                }
-                ...BuildingFragment
-            }
-        }
-        fragment BuildingFragment on Building {
-            address
-        }';
-
-        $expectedResult = [
-            'data' => ['item' => null],
-        ];
-
-        $expectedQueryPlan = [
-            'fields'       => [],
-            'implementors' => [
-                'Car'      => [
-                    'type'   => $car,
-                    'fields' => [
-                        'mark'  => [
-                            'type'   => Type::string(),
-                            'fields' => [],
-                            'args'   => [],
-                        ],
-                        'model' => [
-                            'type'   => Type::string(),
-                            'fields' => [],
-                            'args'   => [],
-                        ],
-                    ],
-                ],
-                'Building' => [
-                    'type'   => $building,
-                    'fields' => [
-                        'city'    => [
-                            'type'   => Type::string(),
-                            'fields' => [],
-                            'args'   => [],
-                        ],
-                        'address' => [
-                            'type'   => Type::string(),
-                            'fields' => [],
-                            'args'   => [],
-                        ],
-                    ],
-                ],
-            ],
-        ];
-
-        $expectedReferencedTypes = ['Car', 'Building', 'Item'];
-
-        $expectedReferencedFields = ['mark', 'model', 'city', 'address'];
-
-        $expectedBuildingSubFields = ['city', 'address'];
-
-        $hasCalled = false;
-        /** @var QueryPlan $queryPlan */
-        $queryPlan = null;
-
-        $root = new ObjectType([
-            'name'   => 'Query',
-            'fields' => [
-                'item' => [
-                    'type'    => $item,
-                    'resolve' => static function ($value, $args, $context, ResolveInfo $info) use (&$hasCalled, &$queryPlan) {
-                        $hasCalled = true;
-                        $queryPlan = $info->lookAhead(['group-implementor-fields']);
-
-                        return null;
-                    },
-                ],
-            ],
-        ]);
-
-        $schema = new Schema(['query' => $root]);
-        $result = GraphQL::executeQuery($schema, $query)->toArray();
-
-        self::assertTrue($hasCalled);
-        self::assertEquals($expectedResult, $result);
-        self::assertEquals($expectedQueryPlan, $queryPlan->queryPlan());
-        self::assertEquals($expectedReferencedTypes, $queryPlan->getReferencedTypes());
-        self::assertEquals($expectedReferencedFields, $queryPlan->getReferencedFields());
-        self::assertEquals($expectedBuildingSubFields, $queryPlan->subFields('Building'));
-    }
->>>>>>> e0583502
 }