--- conflicted
+++ resolved
@@ -330,13 +330,8 @@
         self::assertInstanceOf(ObjectType::class, $query);
 
         $schema = new Schema([
-<<<<<<< HEAD
             'query' => $query,
-            'typeLoader' => fn (string $name) => $this->loadType($name),
-=======
-            'query' => $this->loadType('Query'),
-            'typeLoader' => fn (string $name): ?Type => $this->loadType($name, true),
->>>>>>> ceb6e94f
+            'typeLoader' => fn (string $name): ?Type => $this->loadType($name),
         ]);
 
         $query = '{ object { object { object { string } } } }';
