<?php

declare(strict_types=1);

namespace GraphQL\Tests\Utils;

use GraphQL\Error\Error;
use GraphQL\GraphQL;
use GraphQL\Language\AST\DocumentNode;
use GraphQL\Language\AST\Node;
use GraphQL\Language\AST\NodeList;
use GraphQL\Language\DirectiveLocation;
use GraphQL\Language\Parser;
use GraphQL\Language\Printer;
use GraphQL\Type\Definition\CustomScalarType;
use GraphQL\Type\Definition\Directive;
use GraphQL\Type\Definition\EnumType;
use GraphQL\Type\Definition\FieldArgument;
use GraphQL\Type\Definition\InputObjectType;
use GraphQL\Type\Definition\InterfaceType;
use GraphQL\Type\Definition\NonNull;
use GraphQL\Type\Definition\ObjectType;
use GraphQL\Type\Definition\ScalarType;
use GraphQL\Type\Definition\Type;
use GraphQL\Type\Definition\UnionType;
use GraphQL\Type\Schema;
use GraphQL\Utils\BuildSchema;
use GraphQL\Utils\SchemaExtender;
use GraphQL\Utils\SchemaPrinter;
use PHPUnit\Framework\TestCase;
use function array_filter;
use function array_map;
use function array_merge;
use function array_values;
use function count;
use function implode;
use function in_array;
use function iterator_to_array;
use function preg_match;
use function preg_replace;
use function trim;

class SchemaExtenderTest extends TestCase
{
    /** @var Schema */
    protected $testSchema;

    /** @var string[] */
    protected $testSchemaDefinitions;

    /** @var ObjectType */
    protected $FooType;

    /** @var Directive */
    protected $FooDirective;

    public function setUp()
    {
        parent::setUp();

        $SomeScalarType = new CustomScalarType([
            'name' => 'SomeScalar',
            'serialize' => static function ($x) {
                return $x;
            },
        ]);

        $SomeInterfaceType = new InterfaceType([
            'name' => 'SomeInterface',
            'fields' => static function () use (&$SomeInterfaceType) {
                return [
                    'name' => [ 'type' => Type::string()],
                    'some' => [ 'type' => $SomeInterfaceType],
                ];
            },
        ]);

        $FooType = new ObjectType([
            'name' => 'Foo',
            'interfaces' => [$SomeInterfaceType],
            'fields' => static function () use ($SomeInterfaceType, &$FooType) {
                return [
                    'name' => [ 'type' => Type::string() ],
                    'some' => [ 'type' => $SomeInterfaceType ],
                    'tree' => [ 'type' => Type::nonNull(Type::listOf($FooType))],
                ];
            },
        ]);

        $BarType = new ObjectType([
            'name' => 'Bar',
            'interfaces' => [$SomeInterfaceType],
            'fields' => static function () use ($SomeInterfaceType, $FooType) : array {
                return [
                    'name' => [ 'type' => Type::string() ],
                    'some' => [ 'type' => $SomeInterfaceType ],
                    'foo' => [ 'type' => $FooType ],
                ];
            },
        ]);

        $BizType = new ObjectType([
            'name' => 'Biz',
            'fields' => static function () : array {
                return [
                    'fizz' => [ 'type' => Type::string() ],
                ];
            },
        ]);

        $SomeUnionType = new UnionType([
            'name' => 'SomeUnion',
            'types' => [$FooType, $BizType],
        ]);

        $SomeEnumType = new EnumType([
            'name' => 'SomeEnum',
            'values' => [
                'ONE' => [ 'value' => 1 ],
                'TWO' => [ 'value' => 2 ],
            ],
        ]);

        $SomeInputType = new InputObjectType([
            'name' => 'SomeInput',
            'fields' => static function () : array {
                return [
                    'fooArg' => [ 'type' => Type::string() ],
                ];
            },
        ]);

        $FooDirective = new Directive([
            'name' => 'foo',
            'args' => [
                new FieldArgument([
                    'name' => 'input',
                    'type' => $SomeInputType,
                ]),
            ],
            'locations' => [
                DirectiveLocation::SCHEMA,
                DirectiveLocation::SCALAR,
                DirectiveLocation::OBJECT,
                DirectiveLocation::FIELD_DEFINITION,
                DirectiveLocation::ARGUMENT_DEFINITION,
                DirectiveLocation::IFACE,
                DirectiveLocation::UNION,
                DirectiveLocation::ENUM,
                DirectiveLocation::ENUM_VALUE,
                DirectiveLocation::INPUT_OBJECT,
                DirectiveLocation::INPUT_FIELD_DEFINITION,
            ],
        ]);

        $this->testSchema = new Schema([
            'query' => new ObjectType([
                'name' => 'Query',
                'fields' => static function () use ($FooType, $SomeScalarType, $SomeUnionType, $SomeEnumType, $SomeInterfaceType, $SomeInputType) : array {
                    return [
                        'foo' => [ 'type' => $FooType ],
                        'someScalar' => [ 'type' => $SomeScalarType ],
                        'someUnion' => [ 'type' => $SomeUnionType ],
                        'someEnum' => [ 'type' => $SomeEnumType ],
                        'someInterface' => [
                            'args' => [
                                'id' => [
                                    'type' => Type::nonNull(Type::id()),
                                ],
                            ],
                            'type' => $SomeInterfaceType,
                        ],
                        'someInput' => [
                            'args' => [ 'input' => [ 'type' => $SomeInputType ] ],
                            'type' => Type::string(),
                        ],
                    ];
                },
            ]),
            'types' => [$FooType, $BarType],
            'directives' => array_merge(GraphQL::getStandardDirectives(), [$FooDirective]),
        ]);

        $testSchemaAst = Parser::parse(SchemaPrinter::doPrint($this->testSchema));

        $this->testSchemaDefinitions = array_map(static function ($node) {
            return Printer::doPrint($node);
        }, iterator_to_array($testSchemaAst->definitions->getIterator()));

        $this->FooDirective = $FooDirective;
        $this->FooType      = $FooType;
    }

    protected function dedent(string $str) : string
    {
        $trimmedStr = trim($str, "\n");
        $trimmedStr = preg_replace('/[ \t]*$/', '', $trimmedStr);

        preg_match('/^[ \t]*/', $trimmedStr, $indentMatch);
        $indent = $indentMatch[0];

        return preg_replace('/^' . $indent . '/m', '', $trimmedStr);
    }

    /**
     * @param mixed[]|null $options
     */
    protected function extendTestSchema(string $sdl, ?array $options = null) : Schema
    {
        $originalPrint  = SchemaPrinter::doPrint($this->testSchema);
        $ast            = Parser::parse($sdl);
        $extendedSchema = SchemaExtender::extend($this->testSchema, $ast, $options);
        self::assertEquals(SchemaPrinter::doPrint($this->testSchema), $originalPrint);

        return $extendedSchema;
    }

    protected function printTestSchemaChanges(Schema $extendedSchema) : string
    {
        $ast              = Parser::parse(SchemaPrinter::doPrint($extendedSchema));
        $ast->definitions = array_values(array_filter(
            $ast->definitions instanceof NodeList ? iterator_to_array($ast->definitions->getIterator()) : $ast->definitions,
            function (Node $node) : bool {
                return ! in_array(Printer::doPrint($node), $this->testSchemaDefinitions, true);
            }
        ));

        return Printer::doPrint($ast);
    }

    /**
     * @see it('returns the original schema when there are no type definitions')
     */
    public function testReturnsTheOriginalSchemaWhenThereAreNoTypeDefinitions()
    {
        $extendedSchema = $this->extendTestSchema('{ field }');
        self::assertEquals($extendedSchema, $this->testSchema);
    }

    /**
     * @see it('extends without altering original schema')
     */
    public function testExtendsWithoutAlteringOriginalSchema()
    {
        $extendedSchema = $this->extendTestSchema('
            extend type Query {
                newField: String
            }');
        self::assertNotEquals($extendedSchema, $this->testSchema);
        self::assertContains('newField', SchemaPrinter::doPrint($extendedSchema));
        self::assertNotContains('newField', SchemaPrinter::doPrint($this->testSchema));
    }

    /**
     * @see it('can be used for limited execution')
     */
    public function testCanBeUsedForLimitedExecution()
    {
        $extendedSchema = $this->extendTestSchema('
          extend type Query {
            newField: String
          }
        ');

        $result = GraphQL::executeQuery($extendedSchema, '{ newField }', ['newField' => 123]);

        self::assertEquals($result->toArray(), [
            'data' => ['newField' => '123'],
        ]);
    }

    /**
     * @see it('can describe the extended fields')
     */
    public function testCanDescribeTheExtendedFields()
    {
        $extendedSchema = $this->extendTestSchema('
            extend type Query {
                "New field description."
                newField: String
            }
        ');

        self::assertEquals(
            $extendedSchema->getQueryType()->getField('newField')->description,
            'New field description.'
        );
    }

    /**
     * @see it('can describe the extended fields with legacy comments')
     */
    public function testCanDescribeTheExtendedFieldsWithLegacyComments()
    {
        $extendedSchema = $this->extendTestSchema('
            extend type Query {
                # New field description.
                newField: String
            }
        ', ['commentDescriptions' => true]);

        self::assertEquals(
            $extendedSchema->getQueryType()->getField('newField')->description,
            'New field description.'
        );
    }

    /**
     * @see it('describes extended fields with strings when present')
     */
    public function testDescribesExtendedFieldsWithStringsWhenPresent()
    {
        $extendedSchema = $this->extendTestSchema('
            extend type Query {
                # New field description.
                "Actually use this description."
                newField: String
            }
        ', ['commentDescriptions' => true ]);

        self::assertEquals(
            $extendedSchema->getQueryType()->getField('newField')->description,
            'Actually use this description.'
        );
    }

    /**
     * @see it('extends objects by adding new fields')
     */
    public function testExtendsObjectsByAddingNewFields()
    {
        $extendedSchema = $this->extendTestSchema(
            '
            extend type Foo {
                newField: String
            }
        '
        );

        self::assertEquals(
            $this->printTestSchemaChanges($extendedSchema),
            $this->dedent('
              type Foo implements SomeInterface {
                name: String
                some: SomeInterface
                tree: [Foo]!
                newField: String
              }
            ')
        );

        $fooType  = $extendedSchema->getType('Foo');
        $fooField = $extendedSchema->getQueryType()->getField('foo');
        self::assertEquals($fooField->getType(), $fooType);
    }

    /**
     * @see it('extends enums by adding new values')
     */
    public function testExtendsEnumsByAddingNewValues()
    {
        $extendedSchema = $this->extendTestSchema('
          extend enum SomeEnum {
            NEW_ENUM
          }
        ');

        self::assertEquals(
            $this->printTestSchemaChanges($extendedSchema),
            $this->dedent('
              enum SomeEnum {
                ONE
                TWO
                NEW_ENUM
              }
          ')
        );

        $someEnumType = $extendedSchema->getType('SomeEnum');
        $enumField    = $extendedSchema->getQueryType()->getField('someEnum');
        self::assertEquals($enumField->getType(), $someEnumType);
    }

    /**
     * @see it('extends unions by adding new types')
     */
    public function testExtendsUnionsByAddingNewTypes()
    {
        $extendedSchema = $this->extendTestSchema('
          extend union SomeUnion = Bar
        ');
        self::assertEquals(
            $this->printTestSchemaChanges($extendedSchema),
            $this->dedent('
              union SomeUnion = Foo | Biz | Bar
            ')
        );

        $someUnionType = $extendedSchema->getType('SomeUnion');
        $unionField    = $extendedSchema->getQueryType()->getField('someUnion');
        self::assertEquals($unionField->getType(), $someUnionType);
    }

    /**
     * @see it('allows extension of union by adding itself')
     */
    public function testAllowsExtensionOfUnionByAddingItself()
    {
        $extendedSchema = $this->extendTestSchema('
          extend union SomeUnion = SomeUnion
        ');

        $errors = $extendedSchema->validate();
        self::assertGreaterThan(0, count($errors));

        self::assertEquals(
            $this->printTestSchemaChanges($extendedSchema),
            $this->dedent('
                union SomeUnion = Foo | Biz | SomeUnion
            ')
        );
    }

    /**
     * @see it('extends inputs by adding new fields')
     */
    public function testExtendsInputsByAddingNewFields()
    {
        $extendedSchema = $this->extendTestSchema('
          extend input SomeInput {
            newField: String
          }
        ');

        self::assertEquals(
            $this->printTestSchemaChanges($extendedSchema),
            $this->dedent('
              input SomeInput {
                fooArg: String
                newField: String
              }
            ')
        );

        $someInputType = $extendedSchema->getType('SomeInput');
        $inputField    = $extendedSchema->getQueryType()->getField('someInput');
        self::assertEquals($inputField->args[0]->getType(), $someInputType);

        $fooDirective = $extendedSchema->getDirective('foo');
        self::assertEquals($fooDirective->args[0]->getType(), $someInputType);
    }

    /**
     * @see it('extends scalars by adding new directives')
     */
    public function testExtendsScalarsByAddingNewDirectives()
    {
        $extendedSchema = $this->extendTestSchema('
          extend scalar SomeScalar @foo
        ');

        $someScalar = $extendedSchema->getType('SomeScalar');
        self::assertCount(1, $someScalar->extensionASTNodes);
        self::assertEquals(
            Printer::doPrint($someScalar->extensionASTNodes[0]),
            'extend scalar SomeScalar @foo'
        );
    }

    /**
     * @see it('correctly assign AST nodes to new and extended types')
     */
    public function testCorrectlyAssignASTNodesToNewAndExtendedTypes()
    {
        $extendedSchema = $this->extendTestSchema('
              extend type Query {
                newField(testArg: TestInput): TestEnum
              }
              extend scalar SomeScalar @foo
              extend enum SomeEnum {
                NEW_VALUE
              }
              extend union SomeUnion = Bar
              extend input SomeInput {
                newField: String
              }
              extend interface SomeInterface {
                newField: String
              }
              enum TestEnum {
                TEST_VALUE
              }
              input TestInput {
                testInputField: TestEnum
              }
            ');

        $ast = Parser::parse('
            extend type Query {
                oneMoreNewField: TestUnion
            }
            extend scalar SomeScalar @test
            extend enum SomeEnum {
                ONE_MORE_NEW_VALUE
            }
            extend union SomeUnion = TestType
            extend input SomeInput {
                oneMoreNewField: String
            }
            extend interface SomeInterface {
                oneMoreNewField: String
            }
            union TestUnion = TestType
            interface TestInterface {
                interfaceField: String
            }
            type TestType implements TestInterface {
                interfaceField: String
            }
            directive @test(arg: Int) on FIELD | SCALAR
        ');

        $extendedTwiceSchema = SchemaExtender::extend($extendedSchema, $ast);
        $query               = $extendedTwiceSchema->getQueryType();
        /** @var ScalarType $someScalar */
        $someScalar = $extendedTwiceSchema->getType('SomeScalar');
        /** @var EnumType $someEnum */
        $someEnum = $extendedTwiceSchema->getType('SomeEnum');
        /** @var UnionType $someUnion */
        $someUnion = $extendedTwiceSchema->getType('SomeUnion');
        /** @var InputObjectType $someInput */
        $someInput = $extendedTwiceSchema->getType('SomeInput');
        /** @var InterfaceType $someInterface */
        $someInterface = $extendedTwiceSchema->getType('SomeInterface');

        /** @var InputObjectType $testInput */
        $testInput = $extendedTwiceSchema->getType('TestInput');
        /** @var EnumType $testEnum */
        $testEnum = $extendedTwiceSchema->getType('TestEnum');
        /** @var UnionType $testUnion */
        $testUnion = $extendedTwiceSchema->getType('TestUnion');
        /** @var InterfaceType $testInterface */
        $testInterface = $extendedTwiceSchema->getType('TestInterface');
        /** @var ObjectType $testType */
        $testType = $extendedTwiceSchema->getType('TestType');
        /** @var Directive $testDirective */
        $testDirective = $extendedTwiceSchema->getDirective('test');

        self::assertCount(2, $query->extensionASTNodes);
        self::assertCount(2, $someScalar->extensionASTNodes);
        self::assertCount(2, $someEnum->extensionASTNodes);
        self::assertCount(2, $someUnion->extensionASTNodes);
        self::assertCount(2, $someInput->extensionASTNodes);
        self::assertCount(2, $someInterface->extensionASTNodes);

        self::assertCount(0, $testType->extensionASTNodes ?? []);
        self::assertCount(0, $testEnum->extensionASTNodes ?? []);
        self::assertCount(0, $testUnion->extensionASTNodes ?? []);
        self::assertCount(0, $testInput->extensionASTNodes ?? []);
        self::assertCount(0, $testInterface->extensionASTNodes ?? []);

        $restoredExtensionAST = new DocumentNode([
            'definitions' => array_merge(
                $query->extensionASTNodes,
                $someScalar->extensionASTNodes,
                $someEnum->extensionASTNodes,
                $someUnion->extensionASTNodes,
                $someInput->extensionASTNodes,
                $someInterface->extensionASTNodes,
                [
                    $testInput->astNode,
                    $testEnum->astNode,
                    $testUnion->astNode,
                    $testInterface->astNode,
                    $testType->astNode,
                    $testDirective->astNode,
                ]
            ),
        ]);

        self::assertEquals(
            SchemaPrinter::doPrint(SchemaExtender::extend($this->testSchema, $restoredExtensionAST)),
            SchemaPrinter::doPrint($extendedTwiceSchema)
        );

        $newField = $query->getField('newField');

        self::assertEquals(Printer::doPrint($newField->astNode), 'newField(testArg: TestInput): TestEnum');
        self::assertEquals(Printer::doPrint($newField->args[0]->astNode), 'testArg: TestInput');
        self::assertEquals(Printer::doPrint($query->getField('oneMoreNewField')->astNode), 'oneMoreNewField: TestUnion');
        self::assertEquals(Printer::doPrint($someEnum->getValue('NEW_VALUE')->astNode), 'NEW_VALUE');
        self::assertEquals(Printer::doPrint($someEnum->getValue('ONE_MORE_NEW_VALUE')->astNode), 'ONE_MORE_NEW_VALUE');
        self::assertEquals(Printer::doPrint($someInput->getField('newField')->astNode), 'newField: String');
        self::assertEquals(Printer::doPrint($someInput->getField('oneMoreNewField')->astNode), 'oneMoreNewField: String');
        self::assertEquals(Printer::doPrint($someInterface->getField('newField')->astNode), 'newField: String');
        self::assertEquals(Printer::doPrint($someInterface->getField('oneMoreNewField')->astNode), 'oneMoreNewField: String');
        self::assertEquals(Printer::doPrint($testInput->getField('testInputField')->astNode), 'testInputField: TestEnum');
        self::assertEquals(Printer::doPrint($testEnum->getValue('TEST_VALUE')->astNode), 'TEST_VALUE');
        self::assertEquals(Printer::doPrint($testInterface->getField('interfaceField')->astNode), 'interfaceField: String');
        self::assertEquals(Printer::doPrint($testType->getField('interfaceField')->astNode), 'interfaceField: String');
        self::assertEquals(Printer::doPrint($testDirective->args[0]->astNode), 'arg: Int');
    }

    /**
     * @see it('builds types with deprecated fields/values')
     */
    public function testBuildsTypesWithDeprecatedFieldsOrValues()
    {
        $extendedSchema = $this->extendTestSchema('
            type TypeWithDeprecatedField {
                newDeprecatedField: String @deprecated(reason: "not used anymore")
            }
            enum EnumWithDeprecatedValue {
                DEPRECATED @deprecated(reason: "do not use")
            }
        ');

        /** @var ObjectType $typeWithDeprecatedField */
        $typeWithDeprecatedField = $extendedSchema->getType('TypeWithDeprecatedField');
        $deprecatedFieldDef      = $typeWithDeprecatedField->getField('newDeprecatedField');

        self::assertEquals(true, $deprecatedFieldDef->isDeprecated());
        self::assertEquals('not used anymore', $deprecatedFieldDef->deprecationReason);

        /** @var EnumType $enumWithDeprecatedValue */
        $enumWithDeprecatedValue = $extendedSchema->getType('EnumWithDeprecatedValue');
        $deprecatedEnumDef       = $enumWithDeprecatedValue->getValue('DEPRECATED');

        self::assertEquals(true, $deprecatedEnumDef->isDeprecated());
        self::assertEquals('do not use', $deprecatedEnumDef->deprecationReason);
    }

    /**
     * @see it('extends objects with deprecated fields')
     */
    public function testExtendsObjectsWithDeprecatedFields()
    {
        $extendedSchema = $this->extendTestSchema('
          extend type Foo {
            deprecatedField: String @deprecated(reason: "not used anymore")
          }
        ');
        /** @var ObjectType $fooType */
        $fooType            = $extendedSchema->getType('Foo');
        $deprecatedFieldDef = $fooType->getField('deprecatedField');

        self::assertTrue($deprecatedFieldDef->isDeprecated());
        self::assertEquals('not used anymore', $deprecatedFieldDef->deprecationReason);
    }

    /**
     * @see it('extends enums with deprecated values')
     */
    public function testExtendsEnumsWithDeprecatedValues()
    {
        $extendedSchema = $this->extendTestSchema('
          extend enum SomeEnum {
            DEPRECATED @deprecated(reason: "do not use")
          }
        ');

        /** @var EnumType $someEnumType */
        $someEnumType      = $extendedSchema->getType('SomeEnum');
        $deprecatedEnumDef = $someEnumType->getValue('DEPRECATED');

        self::assertTrue($deprecatedEnumDef->isDeprecated());
        self::assertEquals('do not use', $deprecatedEnumDef->deprecationReason);
    }

    /**
     * @see it('adds new unused object type')
     */
    public function testAddsNewUnusedObjectType()
    {
        $extendedSchema = $this->extendTestSchema('
          type Unused {
            someField: String
          }
        ');
        self::assertNotEquals($this->testSchema, $extendedSchema);
        self::assertEquals(
            $this->dedent('
                type Unused {
                  someField: String
                }
            '),
            $this->printTestSchemaChanges($extendedSchema)
        );
    }

    /**
     * @see it('adds new unused enum type')
     */
    public function testAddsNewUnusedEnumType()
    {
        $extendedSchema = $this->extendTestSchema('
          enum UnusedEnum {
            SOME
          }
        ');
        self::assertNotEquals($extendedSchema, $this->testSchema);
        self::assertEquals(
            $this->dedent('
                enum UnusedEnum {
                  SOME
                }
            '),
            $this->printTestSchemaChanges($extendedSchema)
        );
    }

    /**
     * @see it('adds new unused input object type')
     */
    public function testAddsNewUnusedInputObjectType()
    {
        $extendedSchema = $this->extendTestSchema('
          input UnusedInput {
            someInput: String
          }
        ');

        self::assertNotEquals($extendedSchema, $this->testSchema);
        self::assertEquals(
            $this->dedent('
              input UnusedInput {
                someInput: String
              }
            '),
            $this->printTestSchemaChanges($extendedSchema)
        );
    }

    /**
     * @see it('adds new union using new object type')
     */
    public function testAddsNewUnionUsingNewObjectType()
    {
        $extendedSchema = $this->extendTestSchema('
          type DummyUnionMember {
            someField: String
          }

          union UnusedUnion = DummyUnionMember
        ');

        self::assertNotEquals($extendedSchema, $this->testSchema);
        self::assertEquals(
            $this->dedent('
              type DummyUnionMember {
                someField: String
              }

              union UnusedUnion = DummyUnionMember
            '),
            $this->printTestSchemaChanges($extendedSchema)
        );
    }

    /**
     * @see it('extends objects by adding new fields with arguments')
     */
    public function testExtendsObjectsByAddingNewFieldsWithArguments()
    {
        $extendedSchema = $this->extendTestSchema('
          extend type Foo {
            newField(arg1: String, arg2: NewInputObj!): String
          }

          input NewInputObj {
            field1: Int
            field2: [Float]
            field3: String!
          }
        ');

        self::assertEquals(
            $this->dedent('
                type Foo implements SomeInterface {
                  name: String
                  some: SomeInterface
                  tree: [Foo]!
                  newField(arg1: String, arg2: NewInputObj!): String
                }

                input NewInputObj {
                  field1: Int
                  field2: [Float]
                  field3: String!
                }
            '),
            $this->printTestSchemaChanges($extendedSchema)
        );
    }

    /**
     * @see it('extends objects by adding new fields with existing types')
     */
    public function testExtendsObjectsByAddingNewFieldsWithExistingTypes()
    {
        $extendedSchema = $this->extendTestSchema('
          extend type Foo {
            newField(arg1: SomeEnum!): SomeEnum
          }
        ');

        self::assertEquals(
            $this->dedent('
                type Foo implements SomeInterface {
                  name: String
                  some: SomeInterface
                  tree: [Foo]!
                  newField(arg1: SomeEnum!): SomeEnum
                }
            '),
            $this->printTestSchemaChanges($extendedSchema)
        );
    }

    /**
     * @see it('extends objects by adding implemented interfaces')
     */
    public function testExtendsObjectsByAddingImplementedInterfaces()
    {
        $extendedSchema = $this->extendTestSchema('
          extend type Biz implements SomeInterface {
            name: String
            some: SomeInterface
          }
        ');

        self::assertEquals(
            $this->dedent('
                type Biz implements SomeInterface {
                  fizz: String
                  name: String
                  some: SomeInterface
                }
            '),
            $this->printTestSchemaChanges($extendedSchema)
        );
    }

    /**
     * @see it('extends objects by including new types')
     */
    public function testExtendsObjectsByIncludingNewTypes()
    {
        $extendedSchema = $this->extendTestSchema('
          extend type Foo {
            newObject: NewObject
            newInterface: NewInterface
            newUnion: NewUnion
            newScalar: NewScalar
            newEnum: NewEnum
            newTree: [Foo]!
          }

          type NewObject implements NewInterface {
            baz: String
          }

          type NewOtherObject {
            fizz: Int
          }

          interface NewInterface {
            baz: String
          }

          union NewUnion = NewObject | NewOtherObject

          scalar NewScalar

          enum NewEnum {
            OPTION_A
            OPTION_B
          }
        ');

        self::assertEquals(
            $this->dedent('
                type Foo implements SomeInterface {
                  name: String
                  some: SomeInterface
                  tree: [Foo]!
                  newObject: NewObject
                  newInterface: NewInterface
                  newUnion: NewUnion
                  newScalar: NewScalar
                  newEnum: NewEnum
                  newTree: [Foo]!
                }

                enum NewEnum {
                  OPTION_A
                  OPTION_B
                }

                interface NewInterface {
                  baz: String
                }

                type NewObject implements NewInterface {
                  baz: String
                }

                type NewOtherObject {
                  fizz: Int
                }

                scalar NewScalar

                union NewUnion = NewObject | NewOtherObject
            '),
            $this->printTestSchemaChanges($extendedSchema)
        );
    }

    /**
     * @see it('extends objects by adding implemented new interfaces')
     */
    public function testExtendsObjectsByAddingImplementedNewInterfaces()
    {
        $extendedSchema = $this->extendTestSchema('
          extend type Foo implements NewInterface {
            baz: String
          }

          interface NewInterface {
            baz: String
          }
        ');

        self::assertEquals(
            $this->dedent('
                type Foo implements SomeInterface & NewInterface {
                  name: String
                  some: SomeInterface
                  tree: [Foo]!
                  baz: String
                }

                interface NewInterface {
                  baz: String
                }
            '),
            $this->printTestSchemaChanges($extendedSchema)
        );
    }

    /**
     * @see it('extends different types multiple times')
     */
    public function testExtendsDifferentTypesMultipleTimes()
    {
        $extendedSchema = $this->extendTestSchema('
          extend type Biz implements NewInterface {
            buzz: String
          }

          extend type Biz implements SomeInterface {
            name: String
            some: SomeInterface
            newFieldA: Int
          }

          extend type Biz {
            newFieldA: Int
            newFieldB: Float
          }

          interface NewInterface {
            buzz: String
          }

          extend enum SomeEnum {
            THREE
          }

          extend enum SomeEnum {
            FOUR
          }

          extend union SomeUnion = Boo

          extend union SomeUnion = Joo

          type Boo {
            fieldA: String
          }

          type Joo {
            fieldB: String
          }

          extend input SomeInput {
            fieldA: String
          }

          extend input SomeInput {
            fieldB: String
          }
        ');

        self::assertEquals(
            $this->dedent('
                type Biz implements NewInterface & SomeInterface {
                  fizz: String
                  buzz: String
                  name: String
                  some: SomeInterface
                  newFieldA: Int
                  newFieldB: Float
                }

                type Boo {
                  fieldA: String
                }

                type Joo {
                  fieldB: String
                }

                interface NewInterface {
                  buzz: String
                }

                enum SomeEnum {
                  ONE
                  TWO
                  THREE
                  FOUR
                }

                input SomeInput {
                  fooArg: String
                  fieldA: String
                  fieldB: String
                }

                union SomeUnion = Foo | Biz | Boo | Joo
            '),
            $this->printTestSchemaChanges($extendedSchema)
        );
    }

    /**
     * @see it('extends interfaces by adding new fields')
     */
    public function testExtendsInterfacesByAddingNewFields()
    {
        $extendedSchema = $this->extendTestSchema('
          extend interface SomeInterface {
            newField: String
          }

          extend type Bar {
            newField: String
          }

          extend type Foo {
            newField: String
          }
        ');

        self::assertEquals(
            $this->dedent('
                type Bar implements SomeInterface {
                  name: String
                  some: SomeInterface
                  foo: Foo
                  newField: String
                }

                type Foo implements SomeInterface {
                  name: String
                  some: SomeInterface
                  tree: [Foo]!
                  newField: String
                }

                interface SomeInterface {
                  name: String
                  some: SomeInterface
                  newField: String
                }
            '),
            $this->printTestSchemaChanges($extendedSchema)
        );
    }

    /**
     * @see it('allows extension of interface with missing Object fields')
     */
    public function testAllowsExtensionOfInterfaceWithMissingObjectFields()
    {
        $extendedSchema = $this->extendTestSchema('
          extend interface SomeInterface {
            newField: String
          }
        ');

        $errors = $extendedSchema->validate();
        self::assertGreaterThan(0, $errors);

        self::assertEquals(
            $this->dedent('
                interface SomeInterface {
                  name: String
                  some: SomeInterface
                  newField: String
                }
            '),
            $this->printTestSchemaChanges($extendedSchema)
        );
    }

    /**
     * @see it('extends interfaces multiple times')
     */
    public function testExtendsInterfacesMultipleTimes()
    {
        $extendedSchema = $this->extendTestSchema('
          extend interface SomeInterface {
            newFieldA: Int
          }
          extend interface SomeInterface {
            newFieldB(test: Boolean): String
          }
        ');

        self::assertEquals(
            $this->dedent('
                interface SomeInterface {
                  name: String
                  some: SomeInterface
                  newFieldA: Int
                  newFieldB(test: Boolean): String
                }
            '),
            $this->printTestSchemaChanges($extendedSchema)
        );
    }

    /**
     * @see it('may extend mutations and subscriptions')
     */
    public function testMayExtendMutationsAndSubscriptions()
    {
        $mutationSchema = new Schema([
            'query' => new ObjectType([
                'name' => 'Query',
                'fields' => static function () {
                    return [ 'queryField' => [ 'type' => Type::string() ] ];
                },
            ]),
            'mutation' => new ObjectType([
                'name' => 'Mutation',
                'fields' => static function () {
                    return [ 'mutationField' => ['type' => Type::string() ] ];
                },
            ]),
            'subscription' => new ObjectType([
                'name' => 'Subscription',
                'fields' => static function () {
                    return ['subscriptionField' => ['type' => Type::string()]];
                },
            ]),
        ]);

        $ast = Parser::parse('
            extend type Query {
              newQueryField: Int
            }

            extend type Mutation {
              newMutationField: Int
            }

            extend type Subscription {
              newSubscriptionField: Int
            }
        ');

        $originalPrint  = SchemaPrinter::doPrint($mutationSchema);
        $extendedSchema = SchemaExtender::extend($mutationSchema, $ast);
        self::assertNotEquals($mutationSchema, $extendedSchema);
        self::assertEquals(SchemaPrinter::doPrint($mutationSchema), $originalPrint);
        self::assertEquals(SchemaPrinter::doPrint($extendedSchema), $this->dedent('
            type Mutation {
              mutationField: String
              newMutationField: Int
            }

            type Query {
              queryField: String
              newQueryField: Int
            }

            type Subscription {
              subscriptionField: String
              newSubscriptionField: Int
            }
        '));
    }

    /**
     * @see it('may extend directives with new simple directive')
     */
    public function testMayExtendDirectivesWithNewSimpleDirective()
    {
        $extendedSchema = $this->extendTestSchema('
          directive @neat on QUERY
        ');

        $newDirective = $extendedSchema->getDirective('neat');
        self::assertEquals($newDirective->name, 'neat');
        self::assertContains('QUERY', $newDirective->locations);
    }

    /**
     * @see it('sets correct description when extending with a new directive')
     */
    public function testSetsCorrectDescriptionWhenExtendingWithANewDirective()
    {
        $extendedSchema = $this->extendTestSchema('
          """
          new directive
          """
          directive @new on QUERY
        ');

        $newDirective = $extendedSchema->getDirective('new');
        self::assertEquals('new directive', $newDirective->description);
    }

    /**
     * @see it('sets correct description using legacy comments')
     */
    public function testSetsCorrectDescriptionUsingLegacyComments()
    {
        $extendedSchema = $this->extendTestSchema(
            '
          # new directive
          directive @new on QUERY
        ',
            [ 'commentDescriptions' => true ]
        );

        $newDirective = $extendedSchema->getDirective('new');
        self::assertEquals('new directive', $newDirective->description);
    }

    /**
     * @see it('may extend directives with new complex directive')
     */
    public function testMayExtendDirectivesWithNewComplexDirective()
    {
        $extendedSchema = $this->extendTestSchema('
          directive @profile(enable: Boolean! tag: String) on QUERY | FIELD
        ');

        $extendedDirective = $extendedSchema->getDirective('profile');
        self::assertContains('QUERY', $extendedDirective->locations);
        self::assertContains('FIELD', $extendedDirective->locations);

        $args = $extendedDirective->args;
        self::assertCount(2, $args);

        $arg0 = $args[0];
        $arg1 = $args[1];
        /** @var NonNull $arg0Type */
        $arg0Type = $arg0->getType();

        self::assertEquals('enable', $arg0->name);
        self::assertTrue($arg0Type instanceof NonNull);
        self::assertTrue($arg0Type->getWrappedType() instanceof ScalarType);

        self::assertEquals('tag', $arg1->name);
        self::assertTrue($arg1->getType() instanceof ScalarType);
    }

    /**
     * @see it('Rejects invalid SDL')
     */
    public function testRejectsInvalidSDL()
    {
        $sdl = '
            extend schema @unknown
        ';

        try {
            $this->extendTestSchema($sdl);
            self::fail();
        } catch (Error $error) {
            self::assertEquals('Unknown directive "unknown".', $error->getMessage());
        }
    }

    /**
     * @see it('Allows to disable SDL validation')
     */
    public function testAllowsToDisableSDLValidation()
    {
        $sdl = '
          extend schema @unknown
        ';

        $this->extendTestSchema($sdl, [ 'assumeValid' => true ]);
        $this->extendTestSchema($sdl, [ 'assumeValidSDL' => true ]);
    }

    /**
     * @see it('does not allow replacing a default directive')
     */
    public function testDoesNotAllowReplacingADefaultDirective()
    {
        $sdl = '
          directive @include(if: Boolean!) on FIELD | FRAGMENT_SPREAD
        ';

        try {
            $this->extendTestSchema($sdl);
            self::fail();
        } catch (Error $error) {
            self::assertEquals('Directive "include" already exists in the schema. It cannot be redefined.', $error->getMessage());
        }
    }

    /**
     * @see it('does not allow replacing a custom directive')
     */
    public function testDoesNotAllowReplacingACustomDirective()
    {
        $extendedSchema = $this->extendTestSchema('
          directive @meow(if: Boolean!) on FIELD | FRAGMENT_SPREAD
        ');

        $replacementAST = Parser::parse('
            directive @meow(if: Boolean!) on FIELD | QUERY
        ');

        try {
            SchemaExtender::extend($extendedSchema, $replacementAST);
            self::fail();
        } catch (Error $error) {
            self::assertEquals('Directive "meow" already exists in the schema. It cannot be redefined.', $error->getMessage());
        }
    }

    /**
     * @see it('does not allow replacing an existing type')
     */
    public function testDoesNotAllowReplacingAnExistingType()
    {
        $existingTypeError = static function ($type) {
            return 'Type "' . $type . '" already exists in the schema. It cannot also be defined in this type definition.';
        };

        $typeSDL = '
            type Bar
        ';

        try {
            $this->extendTestSchema($typeSDL);
            self::fail();
        } catch (Error $error) {
            self::assertEquals($existingTypeError('Bar'), $error->getMessage());
        }

        $scalarSDL = '
          scalar SomeScalar
        ';

        try {
            $this->extendTestSchema($scalarSDL);
            self::fail();
        } catch (Error $error) {
            self::assertEquals($existingTypeError('SomeScalar'), $error->getMessage());
        }

        $interfaceSDL = '
          interface SomeInterface
        ';

        try {
            $this->extendTestSchema($interfaceSDL);
            self::fail();
        } catch (Error $error) {
            self::assertEquals($existingTypeError('SomeInterface'), $error->getMessage());
        }

        $enumSDL = '
          enum SomeEnum
        ';

        try {
            $this->extendTestSchema($enumSDL);
            self::fail();
        } catch (Error $error) {
            self::assertEquals($existingTypeError('SomeEnum'), $error->getMessage());
        }

        $unionSDL = '
          union SomeUnion
        ';

        try {
            $this->extendTestSchema($unionSDL);
            self::fail();
        } catch (Error $error) {
            self::assertEquals($existingTypeError('SomeUnion'), $error->getMessage());
        }

        $inputSDL = '
          input SomeInput
        ';

        try {
            $this->extendTestSchema($inputSDL);
            self::fail();
        } catch (Error $error) {
            self::assertEquals($existingTypeError('SomeInput'), $error->getMessage());
        }
    }

    /**
     * @see it('does not allow replacing an existing field')
     */
    public function testDoesNotAllowReplacingAnExistingField()
    {
        $existingFieldError = static function (string $type, string $field) {
            return 'Field "' . $type . '.' . $field . '" already exists in the schema. It cannot also be defined in this type extension.';
        };

        $typeSDL = '
          extend type Bar {
            foo: Foo
          }
        ';

        try {
            $this->extendTestSchema($typeSDL);
            self::fail();
        } catch (Error $error) {
            self::assertEquals($existingFieldError('Bar', 'foo'), $error->getMessage());
        }

        $interfaceSDL = '
          extend interface SomeInterface {
            some: Foo
          }
        ';

        try {
            $this->extendTestSchema($interfaceSDL);
            self::fail();
        } catch (Error  $error) {
            self::assertEquals($existingFieldError('SomeInterface', 'some'), $error->getMessage());
        }

        $inputSDL = '
          extend input SomeInput {
            fooArg: String
          }
        ';

        try {
            $this->extendTestSchema($inputSDL);
            self::fail();
        } catch (Error $error) {
            self::assertEquals($existingFieldError('SomeInput', 'fooArg'), $error->getMessage());
        }
    }

    /**
     * @see it('does not allow replacing an existing enum value')
     */
    public function testDoesNotAllowReplacingAnExistingEnumValue()
    {
        $sdl = '
          extend enum SomeEnum {
            ONE
          }
        ';

        try {
            $this->extendTestSchema($sdl);
            self::fail();
        } catch (Error $error) {
            self::assertEquals('Enum value "SomeEnum.ONE" already exists in the schema. It cannot also be defined in this type extension.', $error->getMessage());
        }
    }

    /**
     * @see it('does not allow referencing an unknown type')
     */
    public function testDoesNotAllowReferencingAnUnknownType()
    {
        $unknownTypeError = 'Unknown type: "Quix". Ensure that this type exists either in the original schema, or is added in a type definition.';

        $typeSDL = '
          extend type Bar {
            quix: Quix
          }
        ';

        try {
            $this->extendTestSchema($typeSDL);
            self::fail();
        } catch (Error $error) {
            self::assertEquals($unknownTypeError, $error->getMessage());
        }

        $interfaceSDL = '
          extend interface SomeInterface {
            quix: Quix
          }
        ';

        try {
            $this->extendTestSchema($interfaceSDL);
            self::fail();
        } catch (Error $error) {
            self::assertEquals($unknownTypeError, $error->getMessage());
        }

        $unionSDL = '
          extend union SomeUnion = Quix
        ';

        try {
            $this->extendTestSchema($unionSDL);
            self::fail();
        } catch (Error $error) {
            self::assertEquals($unknownTypeError, $error->getMessage());
        }

        $inputSDL = '
          extend input SomeInput {
            quix: Quix
          }
        ';

        try {
            $this->extendTestSchema($inputSDL);
            self::fail();
        } catch (Error $error) {
            self::assertEquals($unknownTypeError, $error->getMessage());
        }
    }

    /**
     * @see it('does not allow extending an unknown type')
     */
    public function testDoesNotAllowExtendingAnUnknownType()
    {
        $sdls = [
            'extend scalar UnknownType @foo',
            'extend type UnknownType @foo',
            'extend interface UnknownType @foo',
            'extend enum UnknownType @foo',
            'extend union UnknownType @foo',
            'extend input UnknownType @foo',
        ];

        foreach ($sdls as $sdl) {
            try {
                $this->extendTestSchema($sdl);
                self::fail();
            } catch (Error $error) {
                self::assertEquals('Cannot extend type "UnknownType" because it does not exist in the existing schema.', $error->getMessage());
            }
        }
    }

    /**
     * @see it('maintains configuration of the original schema object')
     */
    public function testMaintainsConfigurationOfTheOriginalSchemaObject()
    {
        self::markTestSkipped('allowedLegacyNames currently not supported');

        $testSchemaWithLegacyNames = new Schema(
            [
                'query' => new ObjectType([
                    'name' => 'Query',
                    'fields' => static function () {
                        return ['id' => ['type' => Type::id()]];
                    },
                ]),
            ]/*,
            [ 'allowedLegacyNames' => ['__badName'] ]
            */
        );

        $ast    = Parser::parse('
            extend type Query {
                __badName: String
            }
        ');
        $schema = SchemaExtender::extend($testSchemaWithLegacyNames, $ast);
        self::assertEquals(['__badName'], $schema->__allowedLegacyNames);
    }

    /**
     * @see it('adds to the configuration of the original schema object')
     */
    public function testAddsToTheConfigurationOfTheOriginalSchemaObject()
    {
        self::markTestSkipped('allowedLegacyNames currently not supported');

        $testSchemaWithLegacyNames = new Schema(
            [
                'query' => new ObjectType([
                    'name' => 'Query',
                    'fields' => static function () {
                        return ['__badName' => ['type' => Type::string()]];
                    },
                ]),
            ]/*,
            ['allowedLegacyNames' => ['__badName']]
            */
        );

        $ast = Parser::parse('
          extend type Query {
            __anotherBadName: String
          }
        ');

        $schema = SchemaExtender::extend($testSchemaWithLegacyNames, $ast, [
            'allowedLegacyNames' => ['__anotherBadName'],
        ]);

        self::assertEquals(['__badName', '__anotherBadName'], $schema->__allowedLegacyNames);
    }

    /**
     * @see it('does not allow extending a mismatch type')
     */
    public function testDoesNotAllowExtendingAMismatchType()
    {
        $typeSDL = '
          extend type SomeInterface @foo
        ';

        try {
            $this->extendTestSchema($typeSDL);
            self::fail();
        } catch (Error $error) {
            self::assertEquals('Cannot extend non-object type "SomeInterface".', $error->getMessage());
        }

        $interfaceSDL = '
          extend interface Foo @foo
        ';

        try {
            $this->extendTestSchema($interfaceSDL);
            self::fail();
        } catch (Error $error) {
            self::assertEquals('Cannot extend non-interface type "Foo".', $error->getMessage());
        }

        $enumSDL = '
          extend enum Foo @foo
        ';

        try {
            $this->extendTestSchema($enumSDL);
            self::fail();
        } catch (Error $error) {
            self::assertEquals('Cannot extend non-enum type "Foo".', $error->getMessage());
        }

        $unionSDL = '
          extend union Foo @foo
        ';

        try {
            $this->extendTestSchema($unionSDL);
            self::fail();
        } catch (Error $error) {
            self::assertEquals('Cannot extend non-union type "Foo".', $error->getMessage());
        }

        $inputSDL = '
          extend input Foo @foo
        ';

        try {
            $this->extendTestSchema($inputSDL);
            self::fail();
        } catch (Error $error) {
            self::assertEquals('Cannot extend non-input object type "Foo".', $error->getMessage());
        }
    }

    /**
     * @see it('does not automatically include common root type names')
     */
    public function testDoesNotAutomaticallyIncludeCommonRootTypeNames()
    {
        $schema = $this->extendTestSchema('
            type Mutation {
              doSomething: String
            }
        ');

        self::assertNull($schema->getMutationType());
    }

    /**
     * @see it('adds schema definition missing in the original schema')
     */
    public function testAddsSchemaDefinitionMissingInTheOriginalSchema()
    {
        $schema = new Schema([
            'directives' => [$this->FooDirective],
            'types' => [$this->FooType],
        ]);

        self::assertNull($schema->getQueryType());

        $ast = Parser::parse('
            schema @foo {
              query: Foo
            }
        ');

        $schema    = SchemaExtender::extend($schema, $ast);
        $queryType = $schema->getQueryType();

        self::assertEquals($queryType->name, 'Foo');
    }

    /**
     * @see it('adds new root types via schema extension')
     */
    public function testAddsNewRootTypesViaSchemaExtension()
    {
        $schema = $this->extendTestSchema('
            extend schema {
              mutation: Mutation
            }
            type Mutation {
              doSomething: String
            }
        ');

        $mutationType = $schema->getMutationType();
        self::assertEquals($mutationType->name, 'Mutation');
    }

    /**
     * @see it('adds multiple new root types via schema extension')
     */
    public function testAddsMultipleNewRootTypesViaSchemaExtension()
    {
        $schema           = $this->extendTestSchema('
            extend schema {
              mutation: Mutation
              subscription: Subscription
            }
            type Mutation {
              doSomething: String
            }
            type Subscription {
              hearSomething: String
            }
        ');
        $mutationType     = $schema->getMutationType();
        $subscriptionType = $schema->getSubscriptionType();

        self::assertEquals('Mutation', $mutationType->name);
        self::assertEquals('Subscription', $subscriptionType->name);
    }

    /**
     * @see it('applies multiple schema extensions')
     */
    public function testAppliesMultipleSchemaExtensions()
    {
        $schema = $this->extendTestSchema('
            extend schema {
              mutation: Mutation
            }
            extend schema {
              subscription: Subscription
            }
            type Mutation {
              doSomething: String
            }
            type Subscription {
              hearSomething: String
            }
        ');

        $mutationType     = $schema->getMutationType();
        $subscriptionType = $schema->getSubscriptionType();

        self::assertEquals('Mutation', $mutationType->name);
        self::assertEquals('Subscription', $subscriptionType->name);
    }

    /**
     * @see it('schema extension AST are available from schema object')
     */
    public function testSchemaExtensionASTAreAvailableFromSchemaObject()
    {
        $schema = $this->extendTestSchema('
            extend schema {
              mutation: Mutation
            }
            extend schema {
              subscription: Subscription
            }
            type Mutation {
              doSomething: String
            }
            type Subscription {
              hearSomething: String
            }
        ');

        $ast    = Parser::parse('
            extend schema @foo
        ');
        $schema = SchemaExtender::extend($schema, $ast);

        $nodes = $schema->extensionASTNodes;
        self::assertEquals(
            $this->dedent('
                extend schema {
                  mutation: Mutation
                }

                extend schema {
                  subscription: Subscription
                }

                extend schema @foo
            '),
            implode(
                "\n",
                array_map(static function ($node) {
                    return Printer::doPrint($node) . "\n";
                }, $nodes)
            )
        );
    }

    /**
     * @see it('does not allow redefining an existing root type')
     */
    public function testDoesNotAllowRedefiningAnExistingRootType()
    {
        $sdl = '
            extend schema {
                query: SomeType
            }

            type SomeType {
                seeSomething: String
            }
        ';

        try {
            $this->extendTestSchema($sdl);
            self::fail();
        } catch (Error $error) {
            self::assertEquals('Must provide only one query type in schema.', $error->getMessage());
        }
    }

    /**
     * @see it('does not allow defining a root operation type twice')
     */
    public function testDoesNotAllowDefiningARootOperationTypeTwice()
    {
        $sdl = '
            extend schema {
              mutation: Mutation
            }
            extend schema {
              mutation: Mutation
            }
            type Mutation {
              doSomething: String
            }
        ';

        try {
            $this->extendTestSchema($sdl);
            self::fail();
        } catch (Error $error) {
            self::assertEquals('Must provide only one mutation type in schema.', $error->getMessage());
        }
    }

    /**
     * @see it('does not allow defining a root operation type with different types')
     */
    public function testDoesNotAllowDefiningARootOperationTypeWithDifferentTypes()
    {
        $sdl = '
            extend schema {
              mutation: Mutation
            }
            extend schema {
              mutation: SomethingElse
            }
            type Mutation {
              doSomething: String
            }
            type SomethingElse {
              doSomethingElse: String
            }
        ';

        try {
            $this->extendTestSchema($sdl);
            self::fail();
        } catch (Error $error) {
            self::assertEquals('Must provide only one mutation type in schema.', $error->getMessage());
        }
    }

    /**
     * @see https://github.com/webonyx/graphql-php/pull/381
     */
    public function testOriginalResolversArePreserved()
    {
        $queryType = new ObjectType([
            'name' => 'Query',
            'fields' => [
                'hello' => [
                    'type' => Type::string(),
                    'resolve' => static function () {
                        return 'Hello World!';
                    },
                ],
            ],
        ]);

        $schema = new Schema(['query' => $queryType]);

        $documentNode = Parser::parse('
extend type Query {
	misc: String
}
');

        $extendedSchema = SchemaExtender::extend($schema, $documentNode);
        $helloResolveFn = $extendedSchema->getQueryType()->getField('hello')->resolveFn;

        self::assertInternalType('callable', $helloResolveFn);

        $query  = '{ hello }';
        $result = GraphQL::executeQuery($extendedSchema, $query);
        self::assertSame(['data' => ['hello' => 'Hello World!']], $result->toArray());
    }

<<<<<<< HEAD

=======
>>>>>>> 231919fb
    /**
     * @see https://github.com/webonyx/graphql-php/issues/180
     */
    public function testShouldBeAbleToIntroduceNewTypesThroughExtension()
    {
        $sdl = '
          type Query {
            defaultValue: String
          }
          type Foo {
            value: Int
          }
        ';

        $documentNode = Parser::parse($sdl);
        $schema       = BuildSchema::build($documentNode);

        $extensionSdl = '
          type Bar {
            foo: Foo
          }
        ';

        $extendedDocumentNode = Parser::parse($extensionSdl);
        $extendedSchema       = SchemaExtender::extend($schema, $extendedDocumentNode);

        $expected = '
            type Bar {
              foo: Foo
            }
            
            type Foo {
              value: Int
            }
            
            type Query {
              defaultValue: String
            }
        ';

        static::assertEquals($this->dedent($expected), SchemaPrinter::doPrint($extendedSchema));
    }
}<|MERGE_RESOLUTION|>--- conflicted
+++ resolved
@@ -1963,10 +1963,6 @@
         self::assertSame(['data' => ['hello' => 'Hello World!']], $result->toArray());
     }
 
-<<<<<<< HEAD
-
-=======
->>>>>>> 231919fb
     /**
      * @see https://github.com/webonyx/graphql-php/issues/180
      */
