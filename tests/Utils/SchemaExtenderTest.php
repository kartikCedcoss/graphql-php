--- conflicted
+++ resolved
@@ -12,14 +12,11 @@
 use GraphQL\Language\AST\NodeList;
 use GraphQL\Language\Parser;
 use GraphQL\Language\Printer;
-<<<<<<< HEAD
-=======
 use GraphQL\Tests\Utils\SchemaExtenderTest\SomeInterfaceClassType;
 use GraphQL\Tests\Utils\SchemaExtenderTest\SomeObjectClassType;
 use GraphQL\Tests\Utils\SchemaExtenderTest\SomeScalarClassType;
 use GraphQL\Tests\Utils\SchemaExtenderTest\SomeUnionClassType;
 use GraphQL\Type\Definition\CustomScalarType;
->>>>>>> 05bd4bc9
 use GraphQL\Type\Definition\Directive;
 use GraphQL\Type\Definition\EnumType;
 use GraphQL\Type\Definition\InputObjectType;
@@ -51,162 +48,6 @@
 
 class SchemaExtenderTest extends TestCase
 {
-<<<<<<< HEAD
-=======
-    protected Schema $testSchema;
-
-    /** @var array<int, string> */
-    protected array $testSchemaDefinitions;
-
-    protected ObjectType $FooType;
-
-    protected Directive $FooDirective;
-
-    public function setUp(): void
-    {
-        parent::setUp();
-
-        $SomeScalarType = new CustomScalarType([
-            'name' => 'SomeScalar',
-            'serialize' => static fn ($x) => $x,
-        ]);
-
-        $SomeInterfaceType = new InterfaceType([
-            'name' => 'SomeInterface',
-            'fields' => static function () use (&$SomeInterfaceType): array {
-                return [
-                    'some' => [ 'type' => $SomeInterfaceType],
-                ];
-            },
-        ]);
-
-        $AnotherInterfaceType = new InterfaceType([
-            'name' => 'AnotherInterface',
-            'interfaces' => [$SomeInterfaceType],
-            'fields' => static function () use (&$AnotherInterfaceType): array {
-                return [
-                    'name' => [ 'type' => Type::string()],
-                    'some' => [ 'type' => $AnotherInterfaceType],
-                ];
-            },
-        ]);
-
-        $FooType = new ObjectType([
-            'name' => 'Foo',
-            'interfaces' => [$AnotherInterfaceType, $SomeInterfaceType],
-            'fields' => static function () use ($AnotherInterfaceType, &$FooType): array {
-                return [
-                    'name' => [ 'type' => Type::string() ],
-                    'some' => [ 'type' => $AnotherInterfaceType ],
-                    'tree' => [ 'type' => Type::nonNull(Type::listOf($FooType))],
-                ];
-            },
-        ]);
-
-        $BarType = new ObjectType([
-            'name' => 'Bar',
-            'interfaces' => [$SomeInterfaceType],
-            'fields' => static function () use ($SomeInterfaceType, $FooType): array {
-                return [
-                    'some' => [ 'type' => $SomeInterfaceType ],
-                    'foo' => [ 'type' => $FooType ],
-                ];
-            },
-        ]);
-
-        $BizType = new ObjectType([
-            'name' => 'Biz',
-            'fields' => static function (): array {
-                return [
-                    'fizz' => [ 'type' => Type::string() ],
-                ];
-            },
-        ]);
-
-        $SomeUnionType = new UnionType([
-            'name' => 'SomeUnion',
-            'types' => [$FooType, $BizType],
-        ]);
-
-        $SomeEnumType = new EnumType([
-            'name' => 'SomeEnum',
-            'values' => [
-                'ONE' => [ 'value' => 1 ],
-                'TWO' => [ 'value' => 2 ],
-            ],
-        ]);
-
-        $SomeInputType = new InputObjectType([
-            'name' => 'SomeInput',
-            'fields' => static function (): array {
-                return [
-                    'fooArg' => [ 'type' => Type::string() ],
-                ];
-            },
-        ]);
-
-        $FooDirective = new Directive([
-            'name' => 'foo',
-            'args' => [
-                new FieldArgument([
-                    'name' => 'input',
-                    'type' => $SomeInputType,
-                ]),
-            ],
-            'locations' => [
-                DirectiveLocation::SCHEMA,
-                DirectiveLocation::SCALAR,
-                DirectiveLocation::OBJECT,
-                DirectiveLocation::FIELD_DEFINITION,
-                DirectiveLocation::ARGUMENT_DEFINITION,
-                DirectiveLocation::IFACE,
-                DirectiveLocation::UNION,
-                DirectiveLocation::ENUM,
-                DirectiveLocation::ENUM_VALUE,
-                DirectiveLocation::INPUT_OBJECT,
-                DirectiveLocation::INPUT_FIELD_DEFINITION,
-            ],
-        ]);
-
-        $this->testSchema = new Schema([
-            'query' => new ObjectType([
-                'name' => 'Query',
-                'fields' => static function () use ($FooType, $SomeScalarType, $SomeUnionType, $SomeEnumType, $SomeInterfaceType, $SomeInputType): array {
-                    return [
-                        'foo' => [ 'type' => $FooType ],
-                        'someScalar' => [ 'type' => $SomeScalarType ],
-                        'someUnion' => [ 'type' => $SomeUnionType ],
-                        'someEnum' => [ 'type' => $SomeEnumType ],
-                        'someInterface' => [
-                            'args' => [
-                                'id' => [
-                                    'type' => Type::nonNull(Type::id()),
-                                ],
-                            ],
-                            'type' => $SomeInterfaceType,
-                        ],
-                        'someInput' => [
-                            'args' => [ 'input' => [ 'type' => $SomeInputType ] ],
-                            'type' => Type::string(),
-                        ],
-                    ];
-                },
-            ]),
-            'types' => [$FooType, $BarType],
-            'directives' => array_merge(GraphQL::getStandardDirectives(), [$FooDirective]),
-        ]);
-
-        $testSchemaAst = Parser::parse(SchemaPrinter::doPrint($this->testSchema));
-
-        $this->testSchemaDefinitions = array_map(static function ($node): string {
-            return Printer::doPrint($node);
-        }, iterator_to_array($testSchemaAst->definitions->getIterator()));
-
-        $this->FooDirective = $FooDirective;
-        $this->FooType      = $FooType;
-    }
-
->>>>>>> 05bd4bc9
     protected function dedent(string $str): string
     {
         $trimmedStr = trim($str, "\n");
@@ -1868,19 +1709,11 @@
 
         $schema = new Schema(['query' => $queryType]);
 
-<<<<<<< HEAD
-        $documentNode = Parser::parse('
+        $documentNode = Parser::parse(/** @lang GraphQL */ '
             extend type Query {
                 misc: String
             }
         ');
-=======
-        $documentNode = Parser::parse(/** @lang GraphQL */ '
-extend type Query {
-	misc: String
-}
-');
->>>>>>> 05bd4bc9
 
         $extendedSchema = SchemaExtender::extend($schema, $documentNode);
         $helloResolveFn = $extendedSchema->getQueryType()->getField('hello')->resolveFn;
@@ -1906,19 +1739,11 @@
 
         $schema = new Schema(['query' => $queryType]);
 
-<<<<<<< HEAD
-        $documentNode = Parser::parse('
+        $documentNode = Parser::parse(/** @lang GraphQL */ '
             extend type Query {
                 misc: String
             }
         ');
-=======
-        $documentNode = Parser::parse(/** @lang GraphQL */ '
-extend type Query {
-	misc: String
-}
-');
->>>>>>> 05bd4bc9
 
         $extendedSchema      = SchemaExtender::extend($schema, $documentNode);
         $queryResolveFieldFn = $extendedSchema->getQueryType()->resolveFieldFn;
